require 'beaker-rspec'

<<<<<<< HEAD
unless ENV['RS_PROVISION'] == 'no'
  hosts.each do |host|
    # Install Puppet
    if host.is_pe?
      install_pe
    else
      install_package host, 'rubygems'
      on host, 'gem install puppet --no-ri --no-rdoc'
=======
# Install Puppet
unless ENV['RS_PROVISION'] == 'no'
  hosts.each do |host|
    if host.is_pe?
      install_pe
    else
      install_puppet
>>>>>>> fae28359
      on host, "mkdir -p #{host['distmoduledir']}"
    end
  end
end

RSpec.configure do |c|
  # Project root
  proj_root = File.expand_path(File.join(File.dirname(__FILE__), '..'))

  # Readable test descriptions
  c.formatter = :documentation

  # Configure all nodes in nodeset
  c.before :suite do
    # Install module and dependencies
    puppet_module_install(:source => proj_root, :module_name => 'apt')
    hosts.each do |host|
      shell('/bin/touch /etc/puppet/hiera.yaml')
      shell('puppet module install puppetlabs-stdlib --version 2.2.1', { :acceptable_exit_codes => [0,1] })
    end
  end
end<|MERGE_RESOLUTION|>--- conflicted
+++ resolved
@@ -1,15 +1,5 @@
 require 'beaker-rspec'
 
-<<<<<<< HEAD
-unless ENV['RS_PROVISION'] == 'no'
-  hosts.each do |host|
-    # Install Puppet
-    if host.is_pe?
-      install_pe
-    else
-      install_package host, 'rubygems'
-      on host, 'gem install puppet --no-ri --no-rdoc'
-=======
 # Install Puppet
 unless ENV['RS_PROVISION'] == 'no'
   hosts.each do |host|
@@ -17,7 +7,6 @@
       install_pe
     else
       install_puppet
->>>>>>> fae28359
       on host, "mkdir -p #{host['distmoduledir']}"
     end
   end
