--- conflicted
+++ resolved
@@ -140,25 +140,14 @@
         'location'          => 'http://debian.mirror.iweb.ca/debian/',
         'release'           => 'unstable',
         'repos'             => 'main contrib non-free',
-<<<<<<< HEAD
-        'key'               => { 'id' => '55BE302B', 'server' => 'subkeys.pgp.net' },
-=======
-        'required_packages' => 'debian-keyring debian-archive-keyring',
-        'key'               => '150C8614919D8446E01E83AF9AA38DCD55BE302B',
-        'key_server'        => 'subkeys.pgp.net',
->>>>>>> e671b386
+        'key'               => { 'id' => '150C8614919D8446E01E83AF9AA38DCD55BE302B', 'server' => 'subkeys.pgp.net' },
         'pin'               => '-10',
         'include'           => {'src' => true,},
       },
       'puppetlabs' => {
         'location'   => 'http://apt.puppetlabs.com',
         'repos'      => 'main',
-<<<<<<< HEAD
-        'key'        => { 'id' => '4BD6EC30', 'server' => 'pgp.mit.edu' },
-=======
-        'key'        => '47B320EB4C7C375AA9DAE1A01054B7A24BD6EC30',
-        'key_server' => 'pgp.mit.edu',
->>>>>>> e671b386
+        'key'        => { 'id' => '47B320EB4C7C375AA9DAE1A01054B7A24BD6EC30', 'server' => 'pgp.mit.edu' },
       }
     } } }
 
