--- conflicted
+++ resolved
@@ -22,13 +22,8 @@
     it { is_expected.not_to contain_package('python-software-properties') }
     it {
       is_expected.to contain_exec('add-apt-repository-ppa:needs/such.substitution/wow+type').that_notifies('Class[Apt::Update]').with(environment: [],
-<<<<<<< HEAD
                                                                                                                                       command: '/usr/bin/add-apt-repository -y ppa:needs/such.substitution/wow+type || (rm /etc/apt/sources.list.d/needs-such_substitution-wow_type-trusty.list && false)', # rubocop:disable Metrics/LineLength
-                                                                                                                                      unless: '/usr/bin/test -f /etc/apt/sources.list.d/needs-such_substitution-wow_type-trusty.list', # rubocop:disable Metrics/LineLength
-=======
-                                                                                                                                      command: '/usr/bin/add-apt-repository -y ppa:needs/such.substitution/wow+type', # rubocop:disable Metrics/LineLength
                                                                                                                                       unless: '/usr/bin/test -f /etc/apt/sources.list.d/needs-such_substitution-wow_type-trusty.list && /usr/bin/test -f /etc/apt/trusted.gpg.d/needs-such_substitution-wow_type.gpg', # rubocop:disable Metrics/LineLength
->>>>>>> cc63cdf6
                                                                                                                                       user: 'root',
                                                                                                                                       logoutput: 'on_failure')
     }
@@ -51,13 +46,8 @@
 
     it {
       is_expected.to contain_exec('add-apt-repository-ppa:user/foo').that_notifies('Class[Apt::Update]').with(environment: [],
-<<<<<<< HEAD
                                                                                                               command: '/usr/bin/add-apt-repository -y ppa:user/foo || (rm /etc/apt/sources.list.d/user-ubuntu-foo-wily.list && false)', # rubocop:disable Metrics/LineLength
-                                                                                                              unless: '/usr/bin/test -f /etc/apt/sources.list.d/user-ubuntu-foo-wily.list',
-=======
-                                                                                                              command: '/usr/bin/add-apt-repository -y ppa:user/foo',
                                                                                                               unless: '/usr/bin/test -f /etc/apt/sources.list.d/user-ubuntu-foo-wily.list && /usr/bin/test -f /etc/apt/trusted.gpg.d/user_ubuntu_foo.gpg', # rubocop:disable Metrics/LineLength
->>>>>>> cc63cdf6
                                                                                                               user: 'root',
                                                                                                               logoutput: 'on_failure')
     }
@@ -90,13 +80,8 @@
     it { is_expected.to contain_package('software-properties-common') }
     it {
       is_expected.to contain_exec('add-apt-repository-ppa:needs/such.substitution/wow').that_notifies('Class[Apt::Update]').with('environment' => [],
-<<<<<<< HEAD
                                                                                                                                  'command'     => '/usr/bin/add-apt-repository -y ppa:needs/such.substitution/wow || (rm /etc/apt/sources.list.d/needs-such_substitution-wow-trusty.list && false)', # rubocop:disable Metrics/LineLength
-                                                                                                                                 'unless'      => '/usr/bin/test -f /etc/apt/sources.list.d/needs-such_substitution-wow-trusty.list', # rubocop:disable Metrics/LineLength
-=======
-                                                                                                                                 'command'     => '/usr/bin/add-apt-repository -y ppa:needs/such.substitution/wow', # rubocop:disable Metrics/LineLength
                                                                                                                                  'unless'      => '/usr/bin/test -f /etc/apt/sources.list.d/needs-such_substitution-wow-trusty.list && /usr/bin/test -f /etc/apt/trusted.gpg.d/needs-such_substitution-wow.gpg', # rubocop:disable Metrics/LineLength
->>>>>>> cc63cdf6
                                                                                                                                  'user'        => 'root',
                                                                                                                                  'logoutput'   => 'on_failure')
     }
@@ -132,13 +117,8 @@
     it { is_expected.not_to contain_package('python-software-properties') }
     it {
       is_expected.to contain_exec('add-apt-repository-ppa:needs/such.substitution/wow').that_notifies('Class[Apt::Update]').with('environment' => [],
-<<<<<<< HEAD
                                                                                                                                  'command'     => '/usr/bin/add-apt-repository -y ppa:needs/such.substitution/wow || (rm /etc/apt/sources.list.d/needs-such_substitution-wow-trusty.list && false)', # rubocop:disable Metrics/LineLength
-                                                                                                                                 'unless'      => '/usr/bin/test -f /etc/apt/sources.list.d/needs-such_substitution-wow-trusty.list', # rubocop:disable Metrics/LineLength
-=======
-                                                                                                                                 'command'     => '/usr/bin/add-apt-repository -y ppa:needs/such.substitution/wow', # rubocop:disable Metrics/LineLength
                                                                                                                                  'unless'      => '/usr/bin/test -f /etc/apt/sources.list.d/needs-such_substitution-wow-trusty.list && /usr/bin/test -f /etc/apt/trusted.gpg.d/needs-such_substitution-wow.gpg', # rubocop:disable Metrics/LineLength
->>>>>>> cc63cdf6
                                                                                                                                  'user'        => 'root',
                                                                                                                                  'logoutput'   => 'on_failure')
     }
@@ -178,13 +158,8 @@
     it { is_expected.to contain_package('software-properties-common') }
     it {
       is_expected.to contain_exec('add-apt-repository-ppa:user/foo').that_notifies('Class[Apt::Update]').with(environment: [],
-<<<<<<< HEAD
                                                                                                               command: '/usr/bin/add-apt-repository  ppa:user/foo || (rm /etc/apt/sources.list.d/user-foo-trusty.list && false)', # rubocop:disable Metrics/LineLength
-                                                                                                              unless: '/usr/bin/test -f /etc/apt/sources.list.d/user-foo-trusty.list',
-=======
-                                                                                                              command: '/usr/bin/add-apt-repository  ppa:user/foo',
                                                                                                               unless: '/usr/bin/test -f /etc/apt/sources.list.d/user-foo-trusty.list && /usr/bin/test -f /etc/apt/trusted.gpg.d/user-foo.gpg', # rubocop:disable Metrics/LineLength
->>>>>>> cc63cdf6
                                                                                                               user: 'root',
                                                                                                               logoutput: 'on_failure')
     }
@@ -218,13 +193,8 @@
     it { is_expected.to contain_package('software-properties-common') }
     it {
       is_expected.to contain_exec('add-apt-repository-ppa:user/foo').that_notifies('Class[Apt::Update]').with(environment: ['http_proxy=http://localhost:8080'],
-<<<<<<< HEAD
                                                                                                               command: '/usr/bin/add-apt-repository  ppa:user/foo || (rm /etc/apt/sources.list.d/user-foo-trusty.list && false)', # rubocop:disable Metrics/LineLength
-                                                                                                              unless: '/usr/bin/test -f /etc/apt/sources.list.d/user-foo-trusty.list',
-=======
-                                                                                                              command: '/usr/bin/add-apt-repository  ppa:user/foo',
                                                                                                               unless: '/usr/bin/test -f /etc/apt/sources.list.d/user-foo-trusty.list && /usr/bin/test -f /etc/apt/trusted.gpg.d/user-foo.gpg', # rubocop:disable Metrics/LineLength
->>>>>>> cc63cdf6
                                                                                                               user: 'root',
                                                                                                               logoutput: 'on_failure')
     }
@@ -258,13 +228,8 @@
     it { is_expected.to contain_package('software-properties-common') }
     it {
       is_expected.to contain_exec('add-apt-repository-ppa:user/foo').that_notifies('Class[Apt::Update]').with(environment: ['http_proxy=http://localhost:8180'],
-<<<<<<< HEAD
                                                                                                               command: '/usr/bin/add-apt-repository  ppa:user/foo || (rm /etc/apt/sources.list.d/user-foo-trusty.list && false)', # rubocop:disable Metrics/LineLength
-                                                                                                              unless: '/usr/bin/test -f /etc/apt/sources.list.d/user-foo-trusty.list',
-=======
-                                                                                                              command: '/usr/bin/add-apt-repository  ppa:user/foo',
                                                                                                               unless: '/usr/bin/test -f /etc/apt/sources.list.d/user-foo-trusty.list && /usr/bin/test -f /etc/apt/trusted.gpg.d/user-foo.gpg', # rubocop:disable Metrics/LineLength
->>>>>>> cc63cdf6
                                                                                                               user: 'root',
                                                                                                               logoutput: 'on_failure')
     }
@@ -298,13 +263,8 @@
     it { is_expected.to contain_package('software-properties-common') }
     it {
       is_expected.to contain_exec('add-apt-repository-ppa:user/foo').that_notifies('Class[Apt::Update]').with(environment: ['http_proxy=http://localhost:8180', 'https_proxy=https://localhost:8180'],
-<<<<<<< HEAD
                                                                                                               command: '/usr/bin/add-apt-repository  ppa:user/foo || (rm /etc/apt/sources.list.d/user-foo-trusty.list && false)', # rubocop:disable Metrics/LineLength
-                                                                                                              unless: '/usr/bin/test -f /etc/apt/sources.list.d/user-foo-trusty.list',
-=======
-                                                                                                              command: '/usr/bin/add-apt-repository  ppa:user/foo',
                                                                                                               unless: '/usr/bin/test -f /etc/apt/sources.list.d/user-foo-trusty.list && /usr/bin/test -f /etc/apt/trusted.gpg.d/user-foo.gpg', # rubocop:disable Metrics/LineLength
->>>>>>> cc63cdf6
                                                                                                               user: 'root',
                                                                                                               logoutput: 'on_failure')
     }
