--- conflicted
+++ resolved
@@ -107,15 +107,11 @@
         }
       }
     }
-<<<<<<< HEAD
-    undef: {
-=======
     'Cumulus Networks': {
       $distid = 'debian'
       $distcodename = $::lsbdistcodename
     }
-    '': {
->>>>>>> e671b386
+    undef: {
       fail('Unable to determine lsbdistid, is lsb-release installed?')
     }
     default: {
@@ -128,7 +124,6 @@
         'lucid': {
           $ppa_options        = undef
           $ppa_package        = 'python-software-properties'
-<<<<<<< HEAD
         }
         'precise': {
           $ppa_options        = '-y'
@@ -137,34 +132,10 @@
         'trusty', 'utopic', 'vivid': {
           $ppa_options        = '-y'
           $ppa_package        = 'software-properties-common'
-=======
-          $legacy_origin      = true
-          $origins            = ['${distro_id} ${distro_codename}-security'] #lint:ignore:single_quote_string_with_variables
-        }
-        'precise': {
-          $backports_location = 'http://us.archive.ubuntu.com/ubuntu'
-          $ppa_options        = '-y'
-          $ppa_package        = 'python-software-properties'
-          $legacy_origin      = true
-          $origins            = ['${distro_id}:${distro_codename}-security'] #lint:ignore:single_quote_string_with_variables
-        }
-        'trusty', 'utopic', 'vivid': {
-          $backports_location = 'http://us.archive.ubuntu.com/ubuntu'
-          $ppa_options        = '-y'
-          $ppa_package        = 'software-properties-common'
-          $legacy_origin      = true
-          $origins            = ['${distro_id}:${distro_codename}-security'] #lint:ignore:single_quote_string_with_variables
->>>>>>> e671b386
         }
         default: {
           $ppa_options        = '-y'
-<<<<<<< HEAD
-          $ppa_package        = 'software-properties-common'
-=======
           $ppa_package        = 'python-software-properties'
-          $legacy_origin      = true
-          $origins            = ['${distro_id}:${distro_codename}-security'] #lint:ignore:single_quote_string_with_variables
->>>>>>> e671b386
         }
       }
     }
